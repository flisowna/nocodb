--- conflicted
+++ resolved
@@ -99,60 +99,6 @@
 </script>
 
 <template>
-<<<<<<< HEAD
-  <a-dropdown>
-    <a-button v-t="['c:actions']" class="nc-actions-menu-btn nc-toolbar-btn">
-      <div class="flex gap-1 align-center">
-        <MdiFlashIcon class="text-grey" />
-        <!-- More -->
-        {{ $t('general.more') }}
-        <MdiMenuDownIcon class="text-grey" />
-      </div>
-    </a-button>
-    <template #overlay>
-      <div class="bg-white shadow">
-        <div>
-          <div
-            v-if="isUIAllowed('csvImport') && !isView"
-            v-t="['a:actions:upload-csv']"
-            class="nc-menu-item"
-            @click.stop="exportCsv"
-          >
-            <MdiDownloadIcon />
-            <!-- Download as CSV -->
-            {{ $t('activity.downloadCSV') }}
-          </div>
-          <div v-if="isUIAllowed('csvImport') && !isView" v-t="['a:actions:upload-csv']" class="nc-menu-item" @click.stop>
-            <MdiUploadIcon />
-            <!-- Upload CSV -->
-            {{ $t('activity.uploadCSV') }}
-          </div>
-          <div
-            v-if="isUIAllowed('SharedViewList') && !isView"
-            v-t="['a:actions:shared-view-list']"
-            class="nc-menu-item"
-            @click.stop
-          >
-            <MdiViewListIcon />
-            <!-- Shared View List -->
-            {{ $t('activity.listSharedView') }}
-          </div>
-          <div
-            v-if="isUIAllowed('webhook') && !isView"
-            v-t="['c:actions:webhook']"
-            class="nc-menu-item"
-            @click.stop="showWebhookDrawer = true"
-          >
-            <MdiHookIcon />
-            <!-- todo: i18n -->
-            Webhook
-          </div>
-        </div>
-      </div>
-    </template>
-  </a-dropdown>
-  <WebhookDrawer v-if="showWebhookDrawer" v-model="showWebhookDrawer" />
-=======
   <div>
     <a-dropdown>
       <a-button v-t="['c:actions']" class="nc-actions-menu-btn nc-toolbar-btn">
@@ -181,7 +127,7 @@
               <!-- Shared View List -->
               {{ $t('activity.listSharedView') }}
             </div>
-            <div class="nc-menu-item" @click.stop>
+            <div class="nc-menu-item" @click="showWebhookDrawer = true">
               <MdiHookIcon />
               <!-- todo: i18n -->
               Webhook
@@ -191,9 +137,10 @@
       </template>
     </a-dropdown>
 
+    <WebhookDrawer v-if="showWebhookDrawer" v-model="showWebhookDrawer" />
+
     <a-modal v-model:visible="sharedViewListDlg" title="Shared view list" width="max(900px,60vw)" :footer="null">
       <SmartsheetToolbarSharedViewList v-if="sharedViewListDlg" />
     </a-modal>
   </div>
->>>>>>> a67b5ce8
 </template>