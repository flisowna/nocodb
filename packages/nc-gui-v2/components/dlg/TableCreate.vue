<script setup lang="ts">
import { onMounted } from '@vue/runtime-core'
<<<<<<< HEAD
import { Form } from 'ant-design-vue'
import { useProject, useTableCreate, useTabs } from '#imports'
import { useToast } from 'vue-toastification'
import { fieldRequiredValidator, importUrlValidator, validateTableName } from '~/utils/validation'
=======
import { useProject, useTableCreate, useTabs } from '#imports'
import { validateTableName } from '~/utils/validation'
>>>>>>> 9a58a053

const { modelValue = false } = defineProps<{ modelValue?: boolean }>()

const emit = defineEmits(['update:modelValue'])

const idTypes = [
  { value: 'AI', text: 'Auto increment number' },
  { value: 'AG', text: 'Auto generated string' },
]

const toast = useToast()
const dialogShow = computed({
  get() {
    return modelValue
  },
  set(v) {
    emit('update:modelValue', v)
  },
})

const isIdToggleAllowed = ref(false)
const isAdvanceOptVisible = ref(false)

const { addTab } = useTabs()
const { loadTables } = useProject()
const { table, createTable, generateUniqueTitle, tables, project } = useTableCreate(async (table) => {
  await loadTables()
  addTab({
    id: table.id as string,
    title: table.title,
    type: 'table',
  })
  dialogShow.value = false
})

const prefix = computed(() => project?.value?.prefix || '')

const validateDuplicateAlias = (v: string) => {
  return (tables?.value || []).every((t) => t.title !== (v || '')) || 'Duplicate table alias'
}
const validateLeadingOrTrailingWhiteSpace = (v: string) => {
  return !/^\s+|\s+$/.test(v) || 'Leading or trailing whitespace not allowed in table name'
}
const validateDuplicate = (v: string) => {
  return (tables?.value || []).every((t) => t.table_name.toLowerCase() !== (v || '').toLowerCase()) || 'Duplicate table name'
}

const inputEl = ref<any>()

const useForm = Form.useForm
const formState = reactive({
  title: '',
  table_name: '',
  columns: {
    id: true,
    title: true,
    created_at: true,
    updated_at: true,
  },
})
const validators = computed(() => {
  return {
    title: [validateTableName, validateDuplicateAlias],
    table_name: [],
  }
})
const { resetFields, validate, validateInfos } = useForm(formState, validators)

onMounted(() => {
  generateUniqueTitle()
  nextTick(() => {
    const el = inputEl?.value?.$el
    el?.querySelector('input')?.focus()
    el?.querySelector('input')?.select()
  })
})
</script>

<template>
  <a-modal
    v-model:visible="dialogShow"
    width="max(90vw, 600px)"
    @keydown.esc="dialogShow = false"
    @keydown.enter="$emit('create', table)"
  >
    <template #footer>
      <a-button key="back" size="large" @click="dialogShow = false">{{ $t('general.cancel') }}</a-button>
      <a-button key="submit" size="large" type="primary" @click="createTable">{{ $t('general.submit') }}</a-button>
    </template>
    <div class="pl-10 pr-10 pt-5">
      <a-form :model="formState" name="create-new-table-form">
        <!-- Create A New Table -->
        <div class="prose-xl font-bold self-center my-4">{{ $t('activity.createTable') }}</div>
        <!-- hint="Enter table name" -->
        <div class="mb-2">Table Name</div>
        <a-form-item v-bind="validateInfos['title']">
          <a-input
            ref="inputEl"
            v-model:value="table.title"
            size="large"
            hide-details
            :placeholder="$t('msg.info.enterTableName')"
          />
        </a-form-item>
        <div class="flex justify-end">
          <div class="pointer" @click="isAdvanceOptVisible = !isAdvanceOptVisible">
            {{ isAdvanceOptVisible ? 'Hide' : 'Show' }} more
            <v-icon x-small color="grey">
              {{ isAdvanceOptVisible ? 'mdi-minus-circle-outline' : 'mdi-plus-circle-outline' }}
            </v-icon>
          </div>
        </div>
        <div class="nc-table-advanced-options" :class="{ active: isAdvanceOptVisible }">
          <!-- hint="Table name as saved in database" -->
          <div class="mb-2">{{ $t('msg.info.tableNameInDb') }}</div>
          <a-form-item v-if="!project.prefix" v-bind="validateInfos['table_name']">
            <a-input v-model:value="table.table_name" size="large" hide-details :placeholder="$t('msg.info.tableNameInDb')" />
          </a-form-item>
          <div>
            <div class="mb-5">
              <!-- Add Default Columns -->
              {{ $t('msg.info.addDefaultColumns') }}
            </div>
            <a-row>
              <a-col :span="6">
                <a-tooltip placement="top">
                  <template #title>
                    <span>ID column is required, you can rename this later if required.</span>
                  </template>
                  <a-checkbox disabled v-model:checked="formState.columns.id">ID</a-checkbox>
                </a-tooltip>
              </a-col>
              <a-col :span="6">
                <a-checkbox v-model:checked="formState.columns.title"> title </a-checkbox>
              </a-col>
              <a-col :span="6">
                <a-checkbox v-model:checked="formState.columns.created_at"> created_at </a-checkbox>
              </a-col>
              <a-col :span="6">
                <a-checkbox v-model:checked="formState.columns.updated_at"> updated_at </a-checkbox>
              </a-col>
            </a-row>
          </div>
        </div>
      </a-form>
    </div>
  </a-modal>
</template>

<style scoped lang="scss">
::v-deep {
  .v-text-field__details {
    padding: 0 2px !important;

    .v-messages:not(.error--text) {
      .v-messages__message {
        color: grey;
        font-size: 0.65rem;
      }
    }
  }
}

.add-default-title {
  font-size: 0.65rem;
}

.nc-table-advanced-options {
  max-height: 0;
  transition: 0.3s max-height;
  overflow: hidden;

  &.active {
    max-height: 200px;
  }
}
</style><|MERGE_RESOLUTION|>--- conflicted
+++ resolved
@@ -1,14 +1,9 @@
 <script setup lang="ts">
 import { onMounted } from '@vue/runtime-core'
-<<<<<<< HEAD
-import { Form } from 'ant-design-vue'
-import { useProject, useTableCreate, useTabs } from '#imports'
-import { useToast } from 'vue-toastification'
-import { fieldRequiredValidator, importUrlValidator, validateTableName } from '~/utils/validation'
-=======
 import { useProject, useTableCreate, useTabs } from '#imports'
 import { validateTableName } from '~/utils/validation'
->>>>>>> 9a58a053
+import { Form } from 'ant-design-vue'
+import { useToast } from 'vue-toastification'
 
 const { modelValue = false } = defineProps<{ modelValue?: boolean }>()
 
@@ -72,7 +67,7 @@
 const validators = computed(() => {
   return {
     title: [validateTableName, validateDuplicateAlias],
-    table_name: [],
+    table_name: [validateTableName],
   }
 })
 const { resetFields, validate, validateInfos } = useForm(formState, validators)
