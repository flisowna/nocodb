--- conflicted
+++ resolved
@@ -100,11 +100,7 @@
 </script>
 
 <template>
-<<<<<<< HEAD
   <div class="min-w-[350px] w-max max-h-[95vh] bg-white shadow p-4 overflow-auto" @click.stop>
-=======
-  <div class="max-w-[550px] min-w-[450px] w-max max-h-[95vh] bg-white shadow p-4 overflow-auto" @click.stop>
->>>>>>> 168c2b5c
     <a-form v-model="formState" name="column-create-or-edit" layout="vertical">
       <a-form-item :label="$t('labels.columnName')" v-bind="validateInfos.column_name">
         <a-input
