--- conflicted
+++ resolved
@@ -1,38 +1,21 @@
 <script setup lang="ts">
 import type { ComponentPublicInstance } from '@vue/runtime-core'
-<<<<<<< HEAD
-import type { Form as AntForm, SelectProps } from 'ant-design-vue'
-import type { FormType, GalleryType, GridType, KanbanType } from 'nocodb-sdk'
-import { message } from 'ant-design-vue'
-import { capitalize, inject } from '@vue/runtime-core'
-import { UITypes, ViewTypes } from 'nocodb-sdk'
-import { useI18n } from 'vue-i18n'
-import {
-  FieldsInj,
-=======
 import type { Form as AntForm } from 'ant-design-vue'
 import { capitalize } from '@vue/runtime-core'
 import type { FormType, GalleryType, GridType, KanbanType } from 'nocodb-sdk'
 import { ViewTypes } from 'nocodb-sdk'
 import {
->>>>>>> ae4c1eb7
   MetaInj,
   ViewListInj,
   computed,
   generateUniqueTitle,
-<<<<<<< HEAD
-=======
   inject,
   message,
->>>>>>> ae4c1eb7
   nextTick,
   reactive,
   unref,
   useApi,
-<<<<<<< HEAD
-=======
   useI18n,
->>>>>>> ae4c1eb7
   useVModel,
   watch,
 } from '#imports'
