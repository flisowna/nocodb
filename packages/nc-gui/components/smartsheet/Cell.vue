<script setup lang="ts">
import type { ColumnType } from 'nocodb-sdk'
import { UITypes } from 'nocodb-sdk'
import {
  ActiveCellInj,
  ColumnInj,
  EditModeInj,
  IsFormInj,
  IsLockedInj,
  IsPublicInj,
  computed,
  inject,
  provide,
  ref,
  toRef,
  useColumn,
  useDebounceFn,
  useSmartsheetRowStoreOrThrow,
  useVModel,
} from '#imports'
import { NavigateDir } from '~/lib'

interface Props {
  column: ColumnType
  modelValue: any
  editEnabled: boolean
  readOnly?: boolean
  rowIndex?: number
  active?: boolean
  virtual?: boolean
}

const props = defineProps<Props>()

const emit = defineEmits(['update:modelValue', 'save', 'navigate', 'update:editEnabled'])

const column = toRef(props, 'column')

const active = toRef(props, 'active', false)

const readOnly = toRef(props, 'readOnly', undefined)

provide(ColumnInj, column)

provide(EditModeInj, useVModel(props, 'editEnabled', emit))

provide(ActiveCellInj, active)

if (readOnly?.value) {
  provide(ReadonlyInj, readOnly.value)
}

const isForm = inject(IsFormInj, ref(false))

const isPublic = inject(IsPublicInj, ref(false))

const isLocked = inject(IsLockedInj, ref(false))

const { currentRow } = useSmartsheetRowStoreOrThrow()

const syncValue = useDebounceFn(
  () => {
    currentRow.value.rowMeta.changed = false
    emit('save')
  },
  500,
  { maxWait: 2000 },
)

const isAutoSaved = $computed(() => {
  return [
    UITypes.SingleLineText,
    UITypes.LongText,
    UITypes.PhoneNumber,
    UITypes.Email,
    UITypes.URL,
    UITypes.Number,
    UITypes.Decimal,
    UITypes.Percent,
    UITypes.Count,
    UITypes.AutoNumber,
    UITypes.SpecificDBType,
    UITypes.Geometry,
<<<<<<< HEAD
    UITypes.GeoData,
=======
    UITypes.Duration,
>>>>>>> ee014eed
  ].includes(column?.value?.uidt as UITypes)
})

const isManualSaved = $computed(() => [UITypes.Currency].includes(column?.value?.uidt as UITypes))

const vModel = computed({
  get: () => props.modelValue,
  set: (val) => {
    if (val !== props.modelValue) {
      currentRow.value.rowMeta.changed = true
      emit('update:modelValue', val)
      if (isAutoSaved) {
        syncValue()
      } else if (!isManualSaved) {
        emit('save')
        currentRow.value.rowMeta.changed = true
      }
    }
  },
})

const {
  isPrimary,
  isURL,
  isEmail,
  isJSON,
  isGeoData,
  isDate,
  isYear,
  isDateTime,
  isTime,
  isBoolean,
  isDuration,
  isRating,
  isCurrency,
  isAttachment,
  isTextArea,
  isString,
  isInt,
  isFloat,
  isDecimal,
  isSingleSelect,
  isMultiSelect,
  isPercent,
  isPhoneNumber,
} = useColumn(column)

const syncAndNavigate = (dir: NavigateDir, e: KeyboardEvent) => {
  if (isJSON.value) return

  if (currentRow.value.rowMeta.changed || currentRow.value.rowMeta.new) {
    emit('save')
    currentRow.value.rowMeta.changed = false
  }
  emit('navigate', dir)

  if (!isForm.value) e.stopImmediatePropagation()
}
</script>

<template>
  <div
    class="nc-cell w-full"
    :class="[`nc-cell-${(column?.uidt || 'default').toLowerCase()}`, { 'text-blue-600': isPrimary && !virtual && !isForm }]"
    @keydown.enter.exact="syncAndNavigate(NavigateDir.NEXT, $event)"
    @keydown.shift.enter.exact="syncAndNavigate(NavigateDir.PREV, $event)"
  >
    <LazyCellTextArea v-if="isTextArea" v-model="vModel" />
    <LazyCellCheckbox v-else-if="isBoolean" v-model="vModel" />
    <LazyCellAttachment v-else-if="isAttachment" v-model="vModel" :row-index="props.rowIndex" />
    <LazyCellSingleSelect v-else-if="isSingleSelect" v-model="vModel" />
    <LazyCellMultiSelect v-else-if="isMultiSelect" v-model="vModel" />
    <LazyCellDatePicker v-else-if="isDate" v-model="vModel" />
    <LazyCellYearPicker v-else-if="isYear" v-model="vModel" />
    <LazyCellDateTimePicker v-else-if="isDateTime" v-model="vModel" />
    <LazyCellTimePicker v-else-if="isTime" v-model="vModel" />
    <LazyCellRating v-else-if="isRating" v-model="vModel" />
    <LazyCellDuration v-else-if="isDuration" v-model="vModel" />
    <LazyCellEmail v-else-if="isEmail" v-model="vModel" />
    <LazyCellUrl v-else-if="isURL" v-model="vModel" />
    <LazyCellPhoneNumber v-else-if="isPhoneNumber" v-model="vModel" />
    <LazyCellPercent v-else-if="isPercent" v-model="vModel" />
    <LazyCellCurrency v-else-if="isCurrency" v-model="vModel" />
    <LazyCellDecimal v-else-if="isDecimal" v-model="vModel" />
    <LazyCellInteger v-else-if="isInt" v-model="vModel" />
    <LazyCellFloat v-else-if="isFloat" v-model="vModel" />
    <LazyCellText v-else-if="isString" v-model="vModel" />
    <LazyCellJson v-else-if="isJSON" v-model="vModel" />
    <LazyCellGeoData v-else-if="isGeoData" v-model="vModel" />
    <LazyCellText v-else v-model="vModel" />
    <div v-if="(isLocked || (isPublic && readOnly && !isForm)) && !isAttachment" class="nc-locked-overlay" @click.stop.prevent />
  </div>
</template><|MERGE_RESOLUTION|>--- conflicted
+++ resolved
@@ -81,11 +81,8 @@
     UITypes.AutoNumber,
     UITypes.SpecificDBType,
     UITypes.Geometry,
-<<<<<<< HEAD
     UITypes.GeoData,
-=======
     UITypes.Duration,
->>>>>>> ee014eed
   ].includes(column?.value?.uidt as UITypes)
 })
 
