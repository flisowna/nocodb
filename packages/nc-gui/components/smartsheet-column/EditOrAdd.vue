--- conflicted
+++ resolved
@@ -142,11 +142,8 @@
             v-model:value="formState.uidt"
             show-search
             class="nc-column-type-input"
-<<<<<<< HEAD
             :disabled="isKanban"
-=======
             dropdown-class-name="nc-dropdown-column-type"
->>>>>>> 03d72b6d
             @change="onUidtOrIdTypeChange"
           >
             <a-select-option v-for="opt of uiTypesOptions" :key="opt.name" :value="opt.name" v-bind="validateInfos.uidt">
