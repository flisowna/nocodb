--- conflicted
+++ resolved
@@ -1,12 +1,6 @@
-import type { Api, ColumnType, FormType, GalleryType, KanbanType, PaginatedType, TableType, ViewType } from 'nocodb-sdk'
+import type { Api, ColumnType, FormType, GalleryType, PaginatedType, TableType, ViewType } from 'nocodb-sdk'
 import type { ComputedRef, Ref } from 'vue'
 import { message } from 'ant-design-vue'
-<<<<<<< HEAD
-import { useI18n } from 'vue-i18n'
-import { ViewTypes } from 'nocodb-sdk'
-import { useNuxtApp } from '#app'
-=======
->>>>>>> 38a0608f
 import {
   IsPublicInj,
   NOCO,
@@ -45,11 +39,9 @@
   const _paginationData = ref<PaginatedType>({ page: 1, pageSize: 25 })
   const aggCommentCount = ref<{ row_id: string; count: number }[]>([])
   const galleryData = ref<GalleryType>()
-  const kanbanData = ref<KanbanType>()
   const formColumnData = ref<FormType>()
   const formViewData = ref<FormType>()
   const formattedData = ref<Row[]>([])
-  const formattedKanbanData = ref<Record<string, Row[]>>()
 
   const isPublic = inject(IsPublicInj, ref(false))
   const { project, isSharedBase } = useProject()
@@ -64,38 +56,6 @@
       oldRow: { ...row },
       rowMeta: {},
     }))
-
-  const formatKanbanData = (list: Record<string, any>[]) => {
-    const groupingField = 'singleSelect2'
-    const groupingFieldColumn = meta?.value?.columns?.filter((f) => f.title === groupingField)[0] as Record<string, any>
-    // TODO: sort by kanban meta
-    const groupingFieldColumnOptions = [
-      ...(groupingFieldColumn?.colOptions?.options ?? []),
-      { title: 'Uncategorized', order: 0 },
-    ].sort((a: Record<string, any>, b: Record<string, any>) => a.order - b.order)
-    const initialAcc = groupingFieldColumnOptions.reduce((acc: any, obj: any) => {
-      if (!acc[obj.title]) {
-        acc[obj.title] = []
-      }
-      return acc
-    }, {})
-    return {
-      meta: groupingFieldColumnOptions,
-      data: list.reduce((acc: any, obj: any) => {
-        // TODO: grouping field
-        const key = obj[groupingField] === null ? 'Uncategorized' : obj[groupingField]
-        if (!acc[key]) {
-          acc[key] = []
-        }
-        acc[key].push({
-          row: { ...obj },
-          oldRow: { ...obj },
-          rowMeta: {},
-        })
-        return acc
-      }, initialAcc),
-    }
-  }
 
   const paginationData = computed({
     get: () => (isPublic.value ? sharedPaginationData.value : _paginationData.value),
@@ -212,9 +172,6 @@
           where: where?.value,
         })
       : await fetchSharedViewData()
-    if (viewMeta?.value.type === ViewTypes.KANBAN) {
-      formattedKanbanData.value = formatKanbanData(response.list)
-    }
     formattedData.value = formatData(response.list)
     paginationData.value = response.pageInfo
     await loadAggCommentsCount()
@@ -224,11 +181,6 @@
     if (!viewMeta?.value?.id) return
 
     galleryData.value = await $api.dbView.galleryRead(viewMeta.value.id)
-  }
-
-  async function loadKanbanData() {
-    if (!viewMeta?.value?.id) return
-    kanbanData.value = await $api.dbView.kanbanRead(viewMeta.value.id)
   }
 
   async function insertRow(row: Record<string, any>, rowIndex = formattedData.value?.length) {
@@ -444,7 +396,6 @@
     paginationData,
     queryParams,
     formattedData,
-    formattedKanbanData,
     insertRow,
     updateRowProperty,
     changePage,
@@ -465,7 +416,5 @@
     loadAggCommentsCount,
     removeLastEmptyRow,
     removeRowIfNew,
-    kanbanData,
-    loadKanbanData,
   }
 }